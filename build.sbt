name := "Glint"

version := "0.1-SNAPSHOT"

organization := "ch.ethz.inf.da"

scalaVersion := "2.10.6"

crossScalaVersions := Seq("2.10.6", "2.11.8")

fork in Test := true

// Spark

libraryDependencies += "org.apache.spark" %% "spark-core" % "1.4.0" % "provided"

// Akka

<<<<<<< HEAD
val akkaVersion = scalaVersion {
  case x if x.startsWith("2.11") && System.getProperty("java.version") > "1.8" => "2.4.7"
  case _ => "2.3.15"
}

libraryDependencies += "com.typesafe.akka" %% "akka-actor" % akkaVersion.value

libraryDependencies += "com.typesafe.akka" %% "akka-remote" % akkaVersion.value
=======
libraryDependencies <+= scalaVersion {
  case x if x.startsWith("2.11") && System.getProperty("java.version") > "1.8" => "com.typesafe.akka" %% "akka-actor" % "2.4.12"
  case _ => "com.typesafe.akka" %% "akka-actor" % "2.3.15"
}

libraryDependencies <+= scalaVersion {
  case x if x.startsWith("2.11") && System.getProperty("java.version") > "1.8" => "com.typesafe.akka" %% "akka-remote" % "2.4.12"
  case _ => "com.typesafe.akka" %% "akka-remote" % "2.3.15"
}

libraryDependencies <+= scalaVersion {
  case x if x.startsWith("2.11") && System.getProperty("java.version") > "1.8" => "com.typesafe.akka" %% "akka-testkit" % "2.4.12"
  case _ => "com.typesafe.akka" %% "akka-testkit" % "2.3.15"
}
>>>>>>> ea224033

libraryDependencies += "com.typesafe.akka" %% "akka-testkit" % akkaVersion.value

// Retry

resolvers += "softprops-maven" at "http://dl.bintray.com/content/softprops/maven"

libraryDependencies += "me.lessis" %% "retry" % "0.2.0"

// Spire (generic fast numerics)

libraryDependencies += "org.spire-math" %% "spire" % "0.7.4"

// Breeze

libraryDependencies += "org.scalanlp" %% "breeze" % "0.11.2"

libraryDependencies += "org.scalanlp" %% "breeze-natives" % "0.11.2"

// Retry

resolvers += "softprops-maven" at "http://dl.bintray.com/content/softprops/maven"

libraryDependencies += "me.lessis" %% "retry" % "0.2.0"

// Unit tests

libraryDependencies += "org.scalatest" %% "scalatest" % "2.2.4" % "test"

// Performance benchmarking

libraryDependencies += "com.storm-enroute" %% "scalameter" % "0.7" % "provided"

// Scala option parser

libraryDependencies += "com.github.scopt" %% "scopt" % "3.3.0"

// Logging

libraryDependencies += "com.typesafe.scala-logging" %% "scala-logging-slf4j" % "2.1.2"

// Resolvers

resolvers += Resolver.sonatypeRepo("public")

resolvers += "Sonatype OSS Snapshots" at "https://oss.sonatype.org/content/repositories/snapshots"

// Set up scalameter

val scalaMeterFramework = new TestFramework("org.scalameter.ScalaMeterFramework")

testFrameworks += scalaMeterFramework

testOptions in ThisBuild += Tests.Argument(scalaMeterFramework, "-silent")

logBuffered := false

// Testing only sequential (due to binding to network ports)

parallelExecution in Test := false

// Scala documentation
scalacOptions in (Compile, doc) ++= Seq("-doc-root-content", baseDirectory.value+"/docs/root.txt")
scalacOptions in (Compile, doc) ++= Seq("-doc-title", "Glint")
scalacOptions in (Compile, doc) ++= Seq("-skip-packages", "akka")

ghpages.settings

git.remoteRepo := "git@github.com:rjagerman/glint.git"

site.includeScaladoc()
<|MERGE_RESOLUTION|>--- conflicted
+++ resolved
@@ -16,16 +16,6 @@
 
 // Akka
 
-<<<<<<< HEAD
-val akkaVersion = scalaVersion {
-  case x if x.startsWith("2.11") && System.getProperty("java.version") > "1.8" => "2.4.7"
-  case _ => "2.3.15"
-}
-
-libraryDependencies += "com.typesafe.akka" %% "akka-actor" % akkaVersion.value
-
-libraryDependencies += "com.typesafe.akka" %% "akka-remote" % akkaVersion.value
-=======
 libraryDependencies <+= scalaVersion {
   case x if x.startsWith("2.11") && System.getProperty("java.version") > "1.8" => "com.typesafe.akka" %% "akka-actor" % "2.4.12"
   case _ => "com.typesafe.akka" %% "akka-actor" % "2.3.15"
@@ -40,7 +30,6 @@
   case x if x.startsWith("2.11") && System.getProperty("java.version") > "1.8" => "com.typesafe.akka" %% "akka-testkit" % "2.4.12"
   case _ => "com.typesafe.akka" %% "akka-testkit" % "2.3.15"
 }
->>>>>>> ea224033
 
 libraryDependencies += "com.typesafe.akka" %% "akka-testkit" % akkaVersion.value
 
